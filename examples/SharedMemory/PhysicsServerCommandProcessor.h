--- conflicted
+++ resolved
@@ -35,11 +35,7 @@
 	bool loadSdf(const char* fileName, char* bufferServerToClient, int bufferSizeInBytes, bool useMultiBody, int flags);
 
 	bool loadUrdf(const char* fileName, const class btVector3& pos, const class btQuaternion& orn,
-<<<<<<< HEAD
-                  bool useMultiBody, bool useFixedBase, int* bodyUniqueIdPtr, char* bufferServerToClient, int bufferSizeInBytes);
-=======
 		bool useMultiBody, bool useFixedBase, int* bodyUniqueIdPtr, char* bufferServerToClient, int bufferSizeInBytes, int flags=0);
->>>>>>> 30c1923b
 
 	bool loadMjcf(const char* fileName, char* bufferServerToClient, int bufferSizeInBytes, bool useMultiBody, int flags);
 
